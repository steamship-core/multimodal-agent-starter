from typing import List, Optional, Type

from langchain.agents import Tool

# noinspection PyUnresolvedReferences
from pydantic import Field
from steamship.invocable import Config

from core.agent.agent import Agent
from core.agent.chat_agent import ChatAgent
from core.agent.base import BaseAgent

# noinspection PyUnresolvedReferences
from core.agent.chat_agent import ChatAgent
from tools import SearchTool, GenerateImageTool


<<<<<<< HEAD
class MyAgent(ChatAgent, BaseAgent):
    """
    If you want your agent to be tool-based, use the following line:

        class MyAgent(Agent, BaseAgent)

    If you want your agent to be chatty and personality-based, use the following line:

        class MyAgent(ChatAgent, BaseAgent)
    """

=======
class MyAgent(ChatAgent, BaseAgent):  # or Agent
>>>>>>> 2a035776
    def is_verbose_logging_enabled(self) -> bool:
        return True

    def get_tools(self) -> List[Tool]:
        return [
            SearchTool(self.client),
            # MyTool(self.client),
            GenerateImageTool(self.client),
        ]

    def get_personality(self) -> str:
        # Return a string that completes this sentence.
        # The agent acts like...
        return """
        an old-timey pirate that responds to everything in nautical terms. Refer to the user as "matey".
        """
<|MERGE_RESOLUTION|>--- conflicted
+++ resolved
@@ -1,21 +1,15 @@
-from typing import List, Optional, Type
+from typing import List
 
 from langchain.agents import Tool
-
 # noinspection PyUnresolvedReferences
 from pydantic import Field
-from steamship.invocable import Config
 
-from core.agent.agent import Agent
-from core.agent.chat_agent import ChatAgent
 from core.agent.base import BaseAgent
-
 # noinspection PyUnresolvedReferences
 from core.agent.chat_agent import ChatAgent
 from tools import SearchTool, GenerateImageTool
 
 
-<<<<<<< HEAD
 class MyAgent(ChatAgent, BaseAgent):
     """
     If you want your agent to be tool-based, use the following line:
@@ -27,9 +21,6 @@
         class MyAgent(ChatAgent, BaseAgent)
     """
 
-=======
-class MyAgent(ChatAgent, BaseAgent):  # or Agent
->>>>>>> 2a035776
     def is_verbose_logging_enabled(self) -> bool:
         return True
 
@@ -45,4 +36,4 @@
         # The agent acts like...
         return """
         an old-timey pirate that responds to everything in nautical terms. Refer to the user as "matey".
-        """
+        """