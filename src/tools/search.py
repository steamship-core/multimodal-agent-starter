--- conflicted
+++ resolved
@@ -15,22 +15,6 @@
     """Tool used to search for information using SERP API."""
 
     client: Steamship
-<<<<<<< HEAD
-
-    def __init__(self, client: Steamship):
-        super().__init__(
-            name=NAME,
-            func=self.run,
-            description=DESCRIPTION,
-            client=client
-        )
-
-    @property
-    def is_single_input(self) -> bool:
-        """Whether the tool only accepts a single input."""
-        return True
-
-=======
 
     def __init__(self, client: Steamship):
         super().__init__(
@@ -42,7 +26,6 @@
         """Whether the tool only accepts a single input."""
         return True
 
->>>>>>> 2a035776
     def run(self, prompt: str, **kwargs) -> str:
         """Respond to LLM prompts."""
         search = SteamshipSERP(client=self.client)
