"""Use this file to create your own tool."""
import logging

from langchain import LLMChain, PromptTemplate
from langchain.agents import Tool
from steamship import Steamship
from steamship_langchain.llms.openai import OpenAI

NAME = "MyTool"

DESCRIPTION = """
Useful for when you need to come up with todo lists. 
Input: an objective to create a todo list for. 
Output: a todo list for that objective. Please be very clear what the objective is!
"""

PROMPT = """
You are a planner who is an expert at coming up with a todo list for a given objective. 
Come up with a todo list for this objective: {objective}"
"""


class MyTool(Tool):
    """Tool used to manage to-do lists."""

    client: Steamship

    def __init__(self, client: Steamship):
        super().__init__(
<<<<<<< HEAD
            name=NAME,
            func=self.run,
            description=DESCRIPTION,
            client=client
=======
            name=NAME, func=self.run, description=DESCRIPTION, client=client
>>>>>>> 2a035776
        )

    def _get_chain(self, client):
        todo_prompt = PromptTemplate.from_template(PROMPT)
        return LLMChain(llm=OpenAI(client=client, temperature=0), prompt=todo_prompt)

    @property
    def is_single_input(self) -> bool:
        """Whether the tool only accepts a single input."""
        return True

    def run(self, prompt: str, **kwargs) -> str:
        """Respond to LLM prompts."""
        chain = self._get_chain(self.client)
        return chain.predict(objective=prompt)<|MERGE_RESOLUTION|>--- conflicted
+++ resolved
@@ -27,14 +27,7 @@
 
     def __init__(self, client: Steamship):
         super().__init__(
-<<<<<<< HEAD
-            name=NAME,
-            func=self.run,
-            description=DESCRIPTION,
-            client=client
-=======
             name=NAME, func=self.run, description=DESCRIPTION, client=client
->>>>>>> 2a035776
         )
 
     def _get_chain(self, client):
