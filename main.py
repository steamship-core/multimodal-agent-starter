--- conflicted
+++ resolved
@@ -1,37 +1,23 @@
 from steamship import Steamship, SteamshipError
 from steamship.cli.ship_spinner import ship_spinner
+from termcolor import colored
 
-<<<<<<< HEAD
 from api import MyAgent
-from utils import show_result
-=======
-from my_agent import MyAgent
 from src.utils import show_results, LoggingDisabled
->>>>>>> d666c4e3
 from tools import MyTool
-from termcolor import colored
-import inquirer
 
 
 def main():
-    questions = [
-        inquirer.List('action',
-                      message="Do you want to run your agent or your tool?",
-                      choices=['Agent', 'Tool'],
-                      carousel=True
-                      ),
-    ]
-    answers = inquirer.prompt(questions)
-
+    # questions = [
+    #     inquirer.List('action',
+    #                   message="Do you want to run your agent or your tool?",
+    #                   choices=['Agent', 'Tool'],
+    #                   carousel=True
+    #                   ),
+    # ]
+    # answers = inquirer.prompt(questions)
+    answers = {"action": "Agent"}
     with Steamship.temporary_workspace() as client:
-<<<<<<< HEAD
-        agent = MyAgent(client)
-        if agent.is_ready():
-            message = input(colored("Input: ", "grey"))
-            results = agent.respond(message)
-            for result in results:
-                show_result(client, result)
-=======
         print(f"Starting {answers['action']}...\nIf you make changes to the {answers['action']}, "
               f"you will need to restart this client. Press CTRL+C to exit at any time.\n")
 
@@ -54,7 +40,6 @@
             print("Running: ", end="")
             with ship_spinner():
                 return agent.run(prompt=prompt)
->>>>>>> d666c4e3
         else:
             return agent.run(prompt=prompt)
 
